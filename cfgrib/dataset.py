#
# Copyright 2017-2019 European Centre for Medium-Range Weather Forecasts (ECMWF).
#
# Licensed under the Apache License, Version 2.0 (the "License");
# you may not use this file except in compliance with the License.
# You may obtain a copy of the License at
#
#   http://www.apache.org/licenses/LICENSE-2.0
#
# Unless required by applicable law or agreed to in writing, software
# distributed under the License is distributed on an "AS IS" BASIS,
# WITHOUT WARRANTIES OR CONDITIONS OF ANY KIND, either express or implied.
# See the License for the specific language governing permissions and
# limitations under the License.
#
# Authors:
#   Alessandro Amici - B-Open - https://bopen.eu
#

import collections
import datetime
import json
import logging
import typing as T
import warnings

import attr
import numpy as np

from . import __version__
from . import cfmessage
from . import messages

LOG = logging.getLogger(__name__)

#
# Edition-independent keys in ecCodes namespaces. Documented in:
#   https://software.ecmwf.int/wiki/display/ECC/GRIB%3A+Namespaces
#
GLOBAL_ATTRIBUTES_KEYS = ['edition', 'centre', 'centreDescription', 'subCentre']

DATA_ATTRIBUTES_KEYS = [
<<<<<<< HEAD
    'paramId',
    'shortName',
    'units',
    'name',
    'cfName',
    'cfVarName',
    'dataType',
    'missingValue',
    'numberOfPoints',
    'totalNumber',
    'typeOfLevel',
    'NV',
    'stepUnits',
    'stepType',
    'gridType',
    'gridDefinitionDescription',
=======
    'paramId', 'shortName', 'units', 'name', 'cfName', 'cfVarName',
    'dataType', 'missingValue', 'numberOfPoints',
    'totalNumber', 'numberOfDirections', 'numberOfFrequencies',
    'typeOfLevel', 'NV',
    'stepUnits', 'stepType',
    'gridType', 'gridDefinitionDescription',
>>>>>>> 7fefdfd9
]

GRID_TYPE_MAP = {
    'regular_ll': [
        'Nx',
        'iDirectionIncrementInDegrees',
        'iScansNegatively',
        'longitudeOfFirstGridPointInDegrees',
        'longitudeOfLastGridPointInDegrees',
        'Ny',
        'jDirectionIncrementInDegrees',
        'jPointsAreConsecutive',
        'jScansPositively',
        'latitudeOfFirstGridPointInDegrees',
        'latitudeOfLastGridPointInDegrees',
    ],
    'rotated_ll': [
        'Nx',
        'Ny',
        'angleOfRotationInDegrees',
        'iDirectionIncrementInDegrees',
        'iScansNegatively',
        'jDirectionIncrementInDegrees',
        'jPointsAreConsecutive',
        'jScansPositively',
        'latitudeOfFirstGridPointInDegrees',
        'latitudeOfLastGridPointInDegrees',
        'latitudeOfSouthernPoleInDegrees',
        'longitudeOfFirstGridPointInDegrees',
        'longitudeOfLastGridPointInDegrees',
        'longitudeOfSouthernPoleInDegrees',
    ],
    'reduced_ll': [
        'Ny',
        'jDirectionIncrementInDegrees',
        'jPointsAreConsecutive',
        'jScansPositively',
        'latitudeOfFirstGridPointInDegrees',
        'latitudeOfLastGridPointInDegrees',
    ],
    'regular_gg': [
        'Nx',
        'iDirectionIncrementInDegrees',
        'iScansNegatively',
        'longitudeOfFirstGridPointInDegrees',
        'longitudeOfLastGridPointInDegrees',
        'N',
        'Ny',
    ],
    'rotated_gg': [
        'Nx',
        'Ny',
        'angleOfRotationInDegrees',
        'iDirectionIncrementInDegrees',
        'iScansNegatively',
        'jPointsAreConsecutive',
        'jScansPositively',
        'latitudeOfFirstGridPointInDegrees',
        'latitudeOfLastGridPointInDegrees',
        'latitudeOfSouthernPoleInDegrees',
        'longitudeOfFirstGridPointInDegrees',
        'longitudeOfLastGridPointInDegrees',
        'longitudeOfSouthernPoleInDegrees',
        'N',
    ],
    'lambert': [
        'LaDInDegrees',
        'LoVInDegrees',
        'iScansNegatively',
        'jPointsAreConsecutive',
        'jScansPositively',
        'latitudeOfFirstGridPointInDegrees',
        'latitudeOfSouthernPoleInDegrees',
        'longitudeOfFirstGridPointInDegrees',
        'longitudeOfSouthernPoleInDegrees',
        'DyInMetres',
        'DxInMetres',
        'Latin2InDegrees',
        'Latin1InDegrees',
        'Ny',
        'Nx',
    ],
    'reduced_gg': ['N', 'pl'],
    'sh': ['M', 'K', 'J'],
}
GRID_TYPE_KEYS = sorted(set(k for _, ks in GRID_TYPE_MAP.items() for k in ks))

ENSEMBLE_KEYS = ['number']
VERTICAL_KEYS = ['level']
DATA_TIME_KEYS = ['dataDate', 'dataTime', 'endStep']
REF_TIME_KEYS = ['time', 'step']
SPECTRA_KEYS = ['directionNumber', 'frequencyNumber']

ALL_HEADER_DIMS = ENSEMBLE_KEYS + VERTICAL_KEYS + DATA_TIME_KEYS + REF_TIME_KEYS + SPECTRA_KEYS

ALL_KEYS = sorted(GLOBAL_ATTRIBUTES_KEYS + DATA_ATTRIBUTES_KEYS + GRID_TYPE_KEYS + ALL_HEADER_DIMS)

COORD_ATTRS = {
    # geography
    'latitude': {'units': 'degrees_north', 'standard_name': 'latitude', 'long_name': 'latitude'},
    'longitude': {'units': 'degrees_east', 'standard_name': 'longitude', 'long_name': 'longitude'},
    # vertical
    'depthBelowLand': {
        'units': 'm',
        'positive': 'down',
        'long_name': 'soil depth',
        'standard_name': 'depth',
    },
    'depthBelowLandLayer': {
        'units': 'm',
        'positive': 'down',
        'long_name': 'soil depth',
        'standard_name': 'depth',
    },
    'hybrid': {
        'units': '1',
        'positive': 'down',
        'long_name': 'hybrid level',
        'standard_name': 'atmosphere_hybrid_sigma_pressure_coordinate',
    },
    'heightAboveGround': {
        'units': 'm',
        'positive': 'up',
        'long_name': 'height above the surface',
        'standard_name': 'height',
    },
    'isobaricInhPa': {
        'units': 'hPa',
        'positive': 'down',
        'stored_direction': 'decreasing',
        'standard_name': 'air_pressure',
        'long_name': 'pressure',
    },
    'isobaricInPa': {
        'units': 'Pa',
        'positive': 'down',
        'stored_direction': 'decreasing',
        'standard_name': 'air_pressure',
        'long_name': 'pressure',
    },
    'isobaricLayer': {
        'units': 'Pa',
        'positive': 'down',
        'standard_name': 'air_pressure',
        'long_name': 'pressure',
    },
    # ensemble
    'number': {
        'units': '1',
        'standard_name': 'realization',
        'long_name': 'ensemble member numerical id',
    },
    # time
    'step': {
        'units': 'hours',
        'standard_name': 'forecast_period',
        'long_name': 'time since forecast_reference_time',
    },
    'time': {
        'units': 'seconds since 1970-01-01T00:00:00',
        'calendar': 'proleptic_gregorian',
        'standard_name': 'forecast_reference_time',
        'long_name': 'initial time of forecast',
    },
    'valid_time': {
        'units': 'seconds since 1970-01-01T00:00:00',
        'calendar': 'proleptic_gregorian',
        'standard_name': 'time',
        'long_name': 'time',
    },
}


class DatasetBuildError(ValueError):
    def __str__(self):
        return str(self.args[0])


def enforce_unique_attributes(index, attributes_keys, filter_by_keys={}):
    # type: (messages.FileIndex, T.Sequence[str], dict) -> T.Dict[str, T.Any]
    attributes = collections.OrderedDict()  # type: T.Dict[str, T.Any]
    for key in attributes_keys:
        values = index[key]
        if len(values) > 1:
            fbks = []
            for value in values:
                fbk = {key: value}
                fbk.update(filter_by_keys)
                fbks.append(fbk)
            raise DatasetBuildError("multiple values for key %r" % key, key, fbks)
        if values and values[0] not in ('undef', 'unknown'):
            attributes['GRIB_' + key] = values[0]
    return attributes


@attr.attrs(cmp=False)
class Variable(object):
    dimensions = attr.attrib(type=T.Tuple[str, ...])
    data = attr.attrib(type=np.ndarray)
    attributes = attr.attrib(default={}, type=T.Dict[str, T.Any], repr=False)

    def __eq__(self, other):
        if other.__class__ is not self.__class__:
            return NotImplemented
        equal = (self.dimensions, self.attributes) == (other.dimensions, other.attributes)
        return equal and np.array_equal(self.data, other.data)


def expand_item(item, shape):
    expanded_item = []
    for i, size in zip(item, shape):
        if isinstance(i, list):
            expanded_item.append(i)
        elif isinstance(i, np.ndarray):
            expanded_item.append(i.tolist())
        elif isinstance(i, slice):
            expanded_item.append(list(range(i.start or 0, i.stop or size, i.step or 1)))
        elif isinstance(i, int):
            expanded_item.append([i])
        else:
            raise TypeError("Unsupported index type %r" % type(i))
    return tuple(expanded_item)


@attr.attrs()
class OnDiskArray(object):
    stream = attr.attrib()
    shape = attr.attrib(type=T.Tuple[int, ...])
    offsets = attr.attrib(repr=False, type=T.Dict[T.Tuple[T.Any, ...], T.List[int]])
    missing_value = attr.attrib()
    geo_ndim = attr.attrib(default=1, repr=False)
    dtype = np.dtype('float32')

    def build_array(self):
        """Helper method used to test __getitem__"""
        # type: () -> np.ndarray
        array = np.full(self.shape, fill_value=np.nan, dtype='float32')
        with open(self.stream.path) as file:
            for header_indexes, offset in self.offsets.items():
                # NOTE: fill a single field as found in the message
                message = self.stream.message_from_file(file, offset=offset[0])
                values = message.message_get('values', float)
                array.__getitem__(header_indexes).flat[:] = values
        array[array == self.missing_value] = np.nan
        return array

    def __getitem__(self, item):
        assert isinstance(item, tuple), "Item type must be tuple not %r" % type(item)
        assert len(item) == len(self.shape), "Item len must be %r not %r" % (self.shape, len(item))

        header_item = expand_item(item[: -self.geo_ndim], self.shape)
        array_field_shape = tuple(len(l) for l in header_item) + self.shape[-self.geo_ndim :]
        array_field = np.full(array_field_shape, fill_value=np.nan, dtype='float32')
        with open(self.stream.path) as file:
            for header_indexes, offset in self.offsets.items():
                try:
                    array_field_indexes = []
                    for it, ix in zip(header_item, header_indexes):
                        array_field_indexes.append(it.index(ix))
                except ValueError:
                    continue
                # NOTE: fill a single field as found in the message
                message = self.stream.message_from_file(file, offset=offset[0])
                values = message.message_get('values', float)
                array_field.__getitem__(tuple(array_field_indexes)).flat[:] = values

        array = array_field[(Ellipsis,) + item[-self.geo_ndim :]]
        array[array == self.missing_value] = np.nan
        for i, it in reversed(list(enumerate(item[: -self.geo_ndim]))):
            if isinstance(it, int):
                array = array[(slice(None, None, None),) * i + (0,)]
        return array


GRID_TYPES_DIMENSION_COORDS = ['regular_ll', 'regular_gg']
GRID_TYPES_2D_NON_DIMENSION_COORDS = [
    'rotated_ll',
    'rotated_gg',
    'lambert',
    'albers',
    'polar_stereographic',
]


def build_geography_coordinates(
    index,  # type: messages.FileIndex
    encode_cf,  # type: T.Sequence[str]
    errors,  # type: str
    log=LOG,  # type: logging.Logger
):
    # type: (...) -> T.Tuple[T.Tuple[str, ...], T.Tuple[int, ...], T.Dict[str, Variable]]
    first = index.first()
    geo_coord_vars = collections.OrderedDict()  # type: T.Dict[str, Variable]
    grid_type = index.getone('gridType')
    if 'geography' in encode_cf and grid_type in GRID_TYPES_DIMENSION_COORDS:
        geo_dims = ('latitude', 'longitude')  # type: T.Tuple[str, ...]
        geo_shape = (index.getone('Ny'), index.getone('Nx'))  # type: T.Tuple[int, ...]
        latitudes = np.array(first['distinctLatitudes'])
        geo_coord_vars['latitude'] = Variable(
            dimensions=('latitude',), data=latitudes, attributes=COORD_ATTRS['latitude'].copy()
        )
        if latitudes[0] > latitudes[-1]:
            geo_coord_vars['latitude'].attributes['stored_direction'] = 'decreasing'
        geo_coord_vars['longitude'] = Variable(
            dimensions=('longitude',),
            data=np.array(first['distinctLongitudes']),
            attributes=COORD_ATTRS['longitude'],
        )
    elif 'geography' in encode_cf and grid_type in GRID_TYPES_2D_NON_DIMENSION_COORDS:
        geo_dims = ('y', 'x')
        geo_shape = (index.getone('Ny'), index.getone('Nx'))
        try:
            geo_coord_vars['latitude'] = Variable(
                dimensions=('y', 'x'),
                data=np.array(first['latitudes']).reshape(geo_shape),
                attributes=COORD_ATTRS['latitude'],
            )
            geo_coord_vars['longitude'] = Variable(
                dimensions=('y', 'x'),
                data=np.array(first['longitudes']).reshape(geo_shape),
                attributes=COORD_ATTRS['longitude'],
            )
        except KeyError:  # pragma: no cover
            if errors != 'ignore':
                log.warning('ecCodes provides no latitudes/longitudes for gridType=%r', grid_type)
    else:
        geo_dims = ('values',)
        geo_shape = (index.getone('numberOfPoints'),)
        # add secondary coordinates if ecCodes provides them
        try:
            latitude = first['latitudes']
            geo_coord_vars['latitude'] = Variable(
                dimensions=('values',), data=np.array(latitude), attributes=COORD_ATTRS['latitude']
            )
            longitude = first['longitudes']
            geo_coord_vars['longitude'] = Variable(
                dimensions=('values',),
                data=np.array(longitude),
                attributes=COORD_ATTRS['longitude'],
            )
        except KeyError:  # pragma: no cover
            if errors != 'ignore':
                log.warning('ecCodes provides no latitudes/longitudes for gridType=%r', grid_type)
    return geo_dims, geo_shape, geo_coord_vars


def encode_cf_first(data_var_attrs, encode_cf=('parameter', 'time')):
    coords_map = ENSEMBLE_KEYS[:]
    param_id = data_var_attrs.get('GRIB_paramId', 'undef')
    data_var_attrs['long_name'] = 'original GRIB paramId: %s' % param_id
    data_var_attrs['units'] = '1'
    if 'parameter' in encode_cf:
        if 'GRIB_cfName' in data_var_attrs:
            data_var_attrs['standard_name'] = data_var_attrs['GRIB_cfName']
        if 'GRIB_name' in data_var_attrs:
            data_var_attrs['long_name'] = data_var_attrs['GRIB_name']
        if 'GRIB_units' in data_var_attrs:
            data_var_attrs['units'] = data_var_attrs['GRIB_units']
    if 'time' in encode_cf:
        coords_map.extend(REF_TIME_KEYS)
    else:
        coords_map.extend(DATA_TIME_KEYS)
    coords_map.extend(VERTICAL_KEYS)
    coords_map.extend(SPECTRA_KEYS)
    return coords_map


def build_variable_components(index, encode_cf=(), filter_by_keys={}, log=LOG, errors='warn'):
    data_var_attrs_keys = DATA_ATTRIBUTES_KEYS[:]
    data_var_attrs_keys.extend(GRID_TYPE_MAP.get(index.getone('gridType'), []))
    data_var_attrs = enforce_unique_attributes(index, data_var_attrs_keys, filter_by_keys)
    coords_map = encode_cf_first(data_var_attrs, encode_cf)

    coord_name_key_map = {}
    coord_vars = collections.OrderedDict()
    for coord_key in coords_map:
        values = index[coord_key]
        if len(values) == 1 and values[0] == 'undef':
            log.info("missing from GRIB stream: %r" % coord_key)
            continue
        coord_name = coord_key
        if (
            'vertical' in encode_cf
            and coord_key == 'level'
            and 'GRIB_typeOfLevel' in data_var_attrs
        ):
            coord_name = data_var_attrs['GRIB_typeOfLevel']
            coord_name_key_map[coord_name] = coord_key
        attributes = {
            'long_name': 'original GRIB coordinate for key: %s(%s)' % (coord_key, coord_name),
            'units': '1',
        }
        attributes.update(COORD_ATTRS.get(coord_name, {}).copy())
        data = np.array(sorted(values, reverse=attributes.get('stored_direction') == 'decreasing'))
        dimensions = (coord_name,)
        if len(values) == 1:
            data = data[0]
            dimensions = ()
        coord_vars[coord_name] = Variable(dimensions=dimensions, data=data, attributes=attributes)

    header_dimensions = tuple(d for d, c in coord_vars.items() if c.data.size > 1)
    header_shape = tuple(coord_vars[d].data.size for d in header_dimensions)

    geo_dims, geo_shape, geo_coord_vars = build_geography_coordinates(index, encode_cf, errors)
    dimensions = header_dimensions + geo_dims
    shape = header_shape + geo_shape
    coord_vars.update(geo_coord_vars)

    offsets = collections.OrderedDict()
    for header_values, offset in index.offsets:
        header_indexes = []  # type: T.List[int]
        for dim in header_dimensions:
            header_value = header_values[index.index_keys.index(coord_name_key_map.get(dim, dim))]
            header_indexes.append(coord_vars[dim].data.tolist().index(header_value))
        offsets[tuple(header_indexes)] = offset
    missing_value = data_var_attrs.get('missingValue', 9999)
    data = OnDiskArray(
        stream=index.filestream,
        shape=shape,
        offsets=offsets,
        missing_value=missing_value,
        geo_ndim=len(geo_dims),
    )

    if 'time' in coord_vars and 'time' in encode_cf:
        # add the 'valid_time' secondary coordinate
        step_data = coord_vars['step'].data if 'step' in coord_vars else np.array(0.0)
        dims, time_data = cfmessage.build_valid_time(coord_vars['time'].data, step_data)
        attrs = COORD_ATTRS['valid_time']
        coord_vars['valid_time'] = Variable(dimensions=dims, data=time_data, attributes=attrs)

    data_var_attrs['coordinates'] = ' '.join(coord_vars.keys())
    data_var = Variable(dimensions=dimensions, data=data, attributes=data_var_attrs)
    dims = collections.OrderedDict((d, s) for d, s in zip(dimensions, data_var.data.shape))
    return dims, data_var, coord_vars


def dict_merge(master, update):
    for key, value in update.items():
        if key not in master:
            master[key] = value
        elif master[key] == value:
            pass
        else:
            raise DatasetBuildError(
                "key present and new value is different: "
                "key=%r value=%r new_value=%r" % (key, master[key], value)
            )


def build_dataset_components(
    stream,
    indexpath='{path}.{short_hash}.idx',
    filter_by_keys={},
    errors='warn',
    encode_cf=('parameter', 'time', 'geography', 'vertical'),
    timestamp=None,
    log=LOG,
):
    filter_by_keys = dict(filter_by_keys)
    index = stream.index(ALL_KEYS, indexpath=indexpath).subindex(filter_by_keys)
    dimensions = collections.OrderedDict()
    variables = collections.OrderedDict()
    for param_id in index['paramId']:
        var_index = index.subindex(paramId=param_id)
        first = var_index.first()
        short_name = first['shortName']
        var_name = first['cfVarName']
        try:
            dims, data_var, coord_vars = build_variable_components(
                var_index, encode_cf, filter_by_keys, errors=errors
            )
        except DatasetBuildError as ex:
            # NOTE: When a variable has more than one value for an attribute we need to raise all
            #   the values in the file, not just the ones associated with that variable. See #54.
            key = ex.args[1]
            error_message = "multiple values for unique key, try re-open the file with one of:"
            fbks = []
            for value in index[key]:
                fbk = {key: value}
                fbk.update(filter_by_keys)
                fbks.append(fbk)
                error_message += "\n    filter_by_keys=%r" % fbk
            raise DatasetBuildError(error_message, key, fbks)
        if 'parameter' in encode_cf and var_name not in ('undef', 'unknown'):
            short_name = var_name
        try:
            dict_merge(variables, coord_vars)
            dict_merge(variables, {short_name: data_var})
            dict_merge(dimensions, dims)
        except ValueError:
            if errors == 'ignore':
                pass
            elif errors == 'raise':
                raise
            else:
                log.exception("skipping variable: paramId==%r shortName=%r", param_id, short_name)
    attributes = enforce_unique_attributes(index, GLOBAL_ATTRIBUTES_KEYS, filter_by_keys)
    encoding = {'source': stream.path, 'filter_by_keys': filter_by_keys, 'encode_cf': encode_cf}
    attributes['Conventions'] = 'CF-1.7'
    attributes['institution'] = attributes['GRIB_centreDescription']
    attributes_namespace = {
        'cfgrib_version': __version__,
        'cfgrib_open_kwargs': json.dumps(encoding),
        'eccodes_version': messages.eccodes_version,
        'timestamp': timestamp or datetime.datetime.now().isoformat().partition('.')[0],
    }
    history_in = (
        '{timestamp} GRIB to CDM+CF via '
        'cfgrib-{cfgrib_version}/ecCodes-{eccodes_version} with {cfgrib_open_kwargs}'
    )
    attributes['history'] = history_in.format(**attributes_namespace)
    return dimensions, variables, attributes, encoding


@attr.attrs()
class Dataset(object):
    """
    Map a GRIB file to the NetCDF Common Data Model with CF Conventions.
    """

    dimensions = attr.attrib(type=T.Dict[str, int])
    variables = attr.attrib(type=T.Dict[str, Variable])
    attributes = attr.attrib(type=T.Dict[str, T.Any])
    encoding = attr.attrib(type=T.Dict[str, T.Any])


def open_file(path, grib_errors='warn', **kwargs):
    """Open a GRIB file as a ``cfgrib.Dataset``."""
    if 'mode' in kwargs:
        warnings.warn("the `mode` keyword argument is ignored and deprecated", FutureWarning)
        kwargs.pop('mode')
    stream = messages.FileStream(path, message_class=cfmessage.CfMessage, errors=grib_errors)
    return Dataset(*build_dataset_components(stream, **kwargs))<|MERGE_RESOLUTION|>--- conflicted
+++ resolved
@@ -40,7 +40,6 @@
 GLOBAL_ATTRIBUTES_KEYS = ['edition', 'centre', 'centreDescription', 'subCentre']
 
 DATA_ATTRIBUTES_KEYS = [
-<<<<<<< HEAD
     'paramId',
     'shortName',
     'units',
@@ -51,20 +50,14 @@
     'missingValue',
     'numberOfPoints',
     'totalNumber',
+    'numberOfDirections',
+    'numberOfFrequencies',
     'typeOfLevel',
     'NV',
     'stepUnits',
     'stepType',
     'gridType',
     'gridDefinitionDescription',
-=======
-    'paramId', 'shortName', 'units', 'name', 'cfName', 'cfVarName',
-    'dataType', 'missingValue', 'numberOfPoints',
-    'totalNumber', 'numberOfDirections', 'numberOfFrequencies',
-    'typeOfLevel', 'NV',
-    'stepUnits', 'stepType',
-    'gridType', 'gridDefinitionDescription',
->>>>>>> 7fefdfd9
 ]
 
 GRID_TYPE_MAP = {
